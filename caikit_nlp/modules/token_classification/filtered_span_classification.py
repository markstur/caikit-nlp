# Copyright The Caikit Authors
#
# Licensed under the Apache License, Version 2.0 (the "License");
# you may not use this file except in compliance with the License.
# You may obtain a copy of the License at
#
#     http://www.apache.org/licenses/LICENSE-2.0
#
# Unless required by applicable law or agreed to in writing, software
# distributed under the License is distributed on an "AS IS" BASIS,
# WITHOUT WARRANTIES OR CONDITIONS OF ANY KIND, either express or implied.
# See the License for the specific language governing permissions and
# limitations under the License.
"""This module returns span classification output by splitting
text into spans and returning classifications for each span. Span
classifications can be filtered by score threshold and label(s).
At this time this module is only designed for inference"""

# Standard
from typing import Iterable, List, Optional
import os

# First Party
from caikit.core.modules import (
    ModuleBase,
    ModuleConfig,
    ModuleLoader,
    ModuleSaver,
    module,
)
from caikit.core.toolkit import error_handler
import alog

# Local
from ...data_model import (
    StreamingTokenClassificationResult,
    TokenClassification,
    TokenClassificationResult,
)
from ..text_classification.text_classification_task import TextClassificationTask
from .token_classification_task import TokenClassificationTask
from caikit_nlp.modules.tokenization.tokenization_task import TokenizationTask

log = alog.use_channel("FILT_SPAN")
error = error_handler.get(log)

# Tasks allowed for the module to be provided for classifier
ALLOWED_TASKS = [TextClassificationTask, TokenClassificationTask]


@module(
    id="42a7d920-8b7e-4e1f-81fb-8ab851a80c99",
    name="Filtered span classification",
    version="0.1.0",
    task=TokenClassificationTask,
)
class FilteredSpanClassification(ModuleBase):

    ################################ Constructor #################################################

    def __init__(
        self,
        lang: str,
<<<<<<< HEAD
        span_splitter: ModuleBase,
        classifier: ModuleBase,
=======
        tokenizer: ModuleBase,
        sequence_classifier: SequenceClassification,
>>>>>>> ec02139a
        default_threshold: float,
        labels_to_output: List[str] = None,
    ):
        """Construct a filtered span classification object
        from a span splitter and sequence classifier

        Args:
            lang: str
                2 letter language code
<<<<<<< HEAD
            span_splitter: ModuleBase
                Span splitter that returns TokenizationResult
            classifier: ModuleBase
                Classification model instance returning Classification or
                TokenClassification output on .run
=======
            tokenizer: ModuleBase
                Span splitter that returns List[Span]
            sequence_classifier: SequenceClassification
                Sequence classification model
>>>>>>> ec02139a
            default_threshold: float
                Default threshold for scores
            labels_to_output: List[str]
                (Optional) Select labels to output, if None all labels will be returned
        """
        super().__init__()
        error.type_check("<NLP12578168E>", str, lang=lang)
<<<<<<< HEAD
        error.type_check("<NLP79642537E>", ModuleBase, span_splitter=span_splitter)
        if span_splitter.TASK_CLASS is not TokenizationTask:
            log.error(
                "<NLP16242068E>",
                "span_splitter does not implement TokenizationTask",
            )
=======
        error.type_check("<NLP79642537E>", ModuleBase, tokenizer=tokenizer)
>>>>>>> ec02139a
        error.type_check(
            "<NLP35742128E>",
            ModuleBase,
            classifier=classifier,
        )
        error.type_check("<NLP63802045E>", float, default_threshold=default_threshold)
        error.type_check_all(
            "<NLP71653678E>", str, allow_none=True, labels_to_output=labels_to_output
        )
        classification_task = classifier.TASK_CLASS
        if classification_task not in ALLOWED_TASKS:
            log.error(
                "<NLP92989564E>",
                f"classifier does not implement one of required tasks: {ALLOWED_TASKS}",
            )
        self.lang = lang
<<<<<<< HEAD
        self.span_splitter = span_splitter
        self.classifier = classifier
=======
        self.tokenizer = tokenizer
        self.sequence_classifier = sequence_classifier
>>>>>>> ec02139a
        self.default_threshold = default_threshold
        self.labels_to_output = labels_to_output
        self.classification_task = classification_task

    ################################## API functions #############################################

    def run(
        self, text: str, threshold: Optional[float] = None
    ) -> TokenClassificationResult:
        """Run classification on text split into spans. Returns results
        based on score threshold for labels that are to be outputted

        Args:
            text: str
                Document to run classification on
            threshold: float
                (Optional) Threshold based on which to return score results

        Returns:
            TokenClassificationResult
        """
        if threshold is None:
            threshold = self.default_threshold
        token_classification_results = []
<<<<<<< HEAD
        if self.classification_task == TextClassificationTask:
            # Split document into spans
            span_list = self.span_splitter.run(text)
            text_list = [span.text for span in span_list]
        else:
            # TokenClassificationTask classifiers would hold span info
            # so we do not need to span split again
            text_list = [text]
=======
        # Split document into spans
        span_list = self.tokenizer.run(text)
>>>>>>> ec02139a
        # Run each span through the classifier and determine based
        # on threshold and labels_to_output what results should be returned
        classification_results = self.classifier.run_batch(text_list)
        for idx, classification_result in enumerate(classification_results):
            # Each classification result is list of classifications
            # for that particular text example
            for classification in classification_result.results:
                if self.classification_task == TextClassificationTask:
                    label = classification.label
                    span = span_list[idx]
                    start = span.start
                    end = span.end
                    word = span.text
                else:
                    label = classification.entity
                    start = classification.start
                    end = classification.end
                    word = classification.word
                if classification.score >= threshold:
                    if not self.labels_to_output or (
                        self.labels_to_output and label in self.labels_to_output
                    ):
                        token_classification = TokenClassification(
                            start=start,
                            end=end,
                            word=word,
                            entity=label,
                            score=classification.score,
                        )
                        token_classification_results.append(token_classification)
        return TokenClassificationResult(results=token_classification_results)

    def run_bidi_stream(
        self, text_stream: Iterable[str], threshold: Optional[float] = None
    ) -> Iterable[StreamingTokenClassificationResult]:
        """Run bi-directional streaming inferencing for this module.
        Run classification on text split into spans. Returns results
        based on score threshold for labels that are to be outputted

        Args:
            text_stream: Iterable[str]
                Text stream to run classification on
            threshold: float
                (Optional) Threshold based on which to return score results

        Returns:
            Iterable[StreamingTokenClassificationResult]
        """
        # TODO: For optimization implement window based approach.
        if threshold is None:
            threshold = self.default_threshold

        offset = 0
        for span_output in self._stream_span_output(text_stream):
            text_len = span_output.end - span_output.start
            classification_result = self.classifier.run(span_output.text)
            for classification in classification_result.results:
<<<<<<< HEAD
                # TODO: refactor common code between .run and here
                if self.classification_task == TextClassificationTask:
                    label = classification.label
                    start = span_output.start
                    end = span_output.end
                    word = span_output.text
                else:
                    label = classification.entity
                    start = classification.start
                    end = classification.end
                    word = classification.word
                if classification.score >= threshold:
                    if not self.labels_to_output or (
                        self.labels_to_output and label in self.labels_to_output
                    ):
                        # TODO: update output DM
                        # Need to add offset to track actual place of spans within a stream,
                        # as the span splitting will be expected to stream and detect spans
                        yield TokenClassification(
                            start=start + offset,
                            end=end + offset,
                            word=word,
                            entity=label,
                            score=classification.score,
                        )
            offset += text_len
=======
                label = classification.label
                # TODO: Figure out how we want to handle thresholding for streaming
                # since with streaming, if the sentence we are processing
                # is below threshold, do we want to skip yielding that response and try to get
                # another one ? What if none cross / passes threshold.
                yield TokenClassification(
                    start=span_output.start,
                    end=span_output.span.end,
                    word=span_output.span.text,
                    entity=label,
                    score=classification.score,
                )
                # TODO: What would be final output DM for streaming.
>>>>>>> ec02139a

    def save(self, model_path: str):
        """Save model in target path

        Args:
            model_path: str
                Path to store model artifact(s)
        """
        module_saver = ModuleSaver(
            self,
            model_path=model_path,
        )

        with module_saver:
<<<<<<< HEAD
            module_saver.save_module(self.span_splitter, "span_split")
            module_saver.save_module(self.classifier, "classification")
=======
            module_saver.save_module(self.tokenizer, "span_split")
            module_saver.save_module(
                self.sequence_classifier, "sequence_classification"
            )
>>>>>>> ec02139a
            config_options = {
                "language": self.lang,
                "default_threshold": self.default_threshold,
                "labels_to_output": self.labels_to_output,
            }
            module_saver.update_config(config_options)

    @classmethod
    def load(cls, model_path: str) -> "FilteredSpanClassification":
        """Load a filtered span classification model.

        Args:
            model_path: str
                Path to the model to be loaded.

        Returns:
            FilteredSpanClassification
                Instance of this class built from the on disk model.
        """
        config = ModuleConfig.load(os.path.abspath(model_path))
        loader = ModuleLoader(model_path)
<<<<<<< HEAD
        span_splitter = loader.load_module("span_split")
        classifier = loader.load_module("classification")
        return cls(
            span_splitter=span_splitter,
            classifier=classifier,
=======
        tokenizer = loader.load_module("span_split")
        sequence_classifier = loader.load_module("sequence_classification")
        return cls(
            tokenizer=tokenizer,
            sequence_classifier=sequence_classifier,
>>>>>>> ec02139a
            lang=config.language,
            default_threshold=config.default_threshold,
            labels_to_output=config.labels_to_output,
        )

    @classmethod
    def bootstrap(
        cls,
        lang: str,
<<<<<<< HEAD
        span_splitter: ModuleBase,
        classifier: ModuleBase,
=======
        tokenizer: ModuleBase,
        sequence_classifier: SequenceClassification,
>>>>>>> ec02139a
        default_threshold: float,
        labels_to_output: List[str] = None,
    ) -> "FilteredSpanClassification":
        """Bootstrap a FilteredSpanClassification instance

        Args:
            lang: str
                2 letter language code
<<<<<<< HEAD
            span_splitter: ModuleBase
                Span splitter that returns TokenizationResult
            classifier: ModuleBase
                Classification model instance returning Classification or
                TokenClassification output on .run
=======
            tokenizer: ModuleBase
                Span splitter that returns TokenizationResult
            sequence_classifier: SequenceClassification
                Sequence classification model
>>>>>>> ec02139a
            default_threshold: float
                Default threshold for scores
            labels_to_output: List[str]
                (Optional) Select labels to output, if None all labels will be returned
        """
        # Basically just wrap the constructor currently
        return cls(
            lang=lang,
<<<<<<< HEAD
            span_splitter=span_splitter,
            classifier=classifier,
=======
            tokenizer=tokenizer,
            sequence_classifier=sequence_classifier,
>>>>>>> ec02139a
            default_threshold=default_threshold,
            labels_to_output=labels_to_output,
        )

    ################################## Private functions ##########################################

    def _stream_span_output(self, text_stream):
        """Function to yield span output from input text stream"""
        stream_accumulator = ""
        detected_spans = None
        for text in text_stream:
            stream_accumulator += text
            detected_spans = self.tokenizer.run(stream_accumulator).results

            if len(detected_spans) > 1:
                # we have detected more than 1 sentences,
                # return 1st sentence
                yield detected_spans.pop(0)
                # Reset stream_accumulator
                stream_accumulator = text

        # For last remaining sentence
        if detected_spans and len(detected_spans) > 0:
            yield detected_spans.pop(0)<|MERGE_RESOLUTION|>--- conflicted
+++ resolved
@@ -61,34 +61,22 @@
     def __init__(
         self,
         lang: str,
-<<<<<<< HEAD
-        span_splitter: ModuleBase,
+        tokenizer: ModuleBase,
         classifier: ModuleBase,
-=======
-        tokenizer: ModuleBase,
-        sequence_classifier: SequenceClassification,
->>>>>>> ec02139a
         default_threshold: float,
         labels_to_output: List[str] = None,
     ):
         """Construct a filtered span classification object
-        from a span splitter and sequence classifier
+        from a tokenizer and sequence classifier
 
         Args:
             lang: str
                 2 letter language code
-<<<<<<< HEAD
-            span_splitter: ModuleBase
-                Span splitter that returns TokenizationResult
+            tokenizer: ModuleBase
+                Tokenizer that returns TokenizationResult
             classifier: ModuleBase
                 Classification model instance returning Classification or
                 TokenClassification output on .run
-=======
-            tokenizer: ModuleBase
-                Span splitter that returns List[Span]
-            sequence_classifier: SequenceClassification
-                Sequence classification model
->>>>>>> ec02139a
             default_threshold: float
                 Default threshold for scores
             labels_to_output: List[str]
@@ -96,16 +84,12 @@
         """
         super().__init__()
         error.type_check("<NLP12578168E>", str, lang=lang)
-<<<<<<< HEAD
-        error.type_check("<NLP79642537E>", ModuleBase, span_splitter=span_splitter)
-        if span_splitter.TASK_CLASS is not TokenizationTask:
+        error.type_check("<NLP79642537E>", ModuleBase, tokenizer=tokenizer)
+        if tokenizer.TASK_CLASS is not TokenizationTask:
             log.error(
                 "<NLP16242068E>",
-                "span_splitter does not implement TokenizationTask",
+                "tokenizer does not implement TokenizationTask",
             )
-=======
-        error.type_check("<NLP79642537E>", ModuleBase, tokenizer=tokenizer)
->>>>>>> ec02139a
         error.type_check(
             "<NLP35742128E>",
             ModuleBase,
@@ -122,13 +106,8 @@
                 f"classifier does not implement one of required tasks: {ALLOWED_TASKS}",
             )
         self.lang = lang
-<<<<<<< HEAD
-        self.span_splitter = span_splitter
+        self.tokenizer = tokenizer
         self.classifier = classifier
-=======
-        self.tokenizer = tokenizer
-        self.sequence_classifier = sequence_classifier
->>>>>>> ec02139a
         self.default_threshold = default_threshold
         self.labels_to_output = labels_to_output
         self.classification_task = classification_task
@@ -153,19 +132,15 @@
         if threshold is None:
             threshold = self.default_threshold
         token_classification_results = []
-<<<<<<< HEAD
         if self.classification_task == TextClassificationTask:
             # Split document into spans
-            span_list = self.span_splitter.run(text)
+            span_list = self.tokenizer.run(text)
             text_list = [span.text for span in span_list]
         else:
             # TokenClassificationTask classifiers would hold span info
             # so we do not need to span split again
             text_list = [text]
-=======
         # Split document into spans
-        span_list = self.tokenizer.run(text)
->>>>>>> ec02139a
         # Run each span through the classifier and determine based
         # on threshold and labels_to_output what results should be returned
         classification_results = self.classifier.run_batch(text_list)
@@ -223,7 +198,6 @@
             text_len = span_output.end - span_output.start
             classification_result = self.classifier.run(span_output.text)
             for classification in classification_result.results:
-<<<<<<< HEAD
                 # TODO: refactor common code between .run and here
                 if self.classification_task == TextClassificationTask:
                     label = classification.label
@@ -250,21 +224,6 @@
                             score=classification.score,
                         )
             offset += text_len
-=======
-                label = classification.label
-                # TODO: Figure out how we want to handle thresholding for streaming
-                # since with streaming, if the sentence we are processing
-                # is below threshold, do we want to skip yielding that response and try to get
-                # another one ? What if none cross / passes threshold.
-                yield TokenClassification(
-                    start=span_output.start,
-                    end=span_output.span.end,
-                    word=span_output.span.text,
-                    entity=label,
-                    score=classification.score,
-                )
-                # TODO: What would be final output DM for streaming.
->>>>>>> ec02139a
 
     def save(self, model_path: str):
         """Save model in target path
@@ -279,15 +238,8 @@
         )
 
         with module_saver:
-<<<<<<< HEAD
-            module_saver.save_module(self.span_splitter, "span_split")
+            module_saver.save_module(self.tokenizer, "span_split")
             module_saver.save_module(self.classifier, "classification")
-=======
-            module_saver.save_module(self.tokenizer, "span_split")
-            module_saver.save_module(
-                self.sequence_classifier, "sequence_classification"
-            )
->>>>>>> ec02139a
             config_options = {
                 "language": self.lang,
                 "default_threshold": self.default_threshold,
@@ -309,19 +261,11 @@
         """
         config = ModuleConfig.load(os.path.abspath(model_path))
         loader = ModuleLoader(model_path)
-<<<<<<< HEAD
-        span_splitter = loader.load_module("span_split")
+        tokenizer = loader.load_module("tokenizer")
         classifier = loader.load_module("classification")
         return cls(
-            span_splitter=span_splitter,
+            tokenizer=tokenizer,
             classifier=classifier,
-=======
-        tokenizer = loader.load_module("span_split")
-        sequence_classifier = loader.load_module("sequence_classification")
-        return cls(
-            tokenizer=tokenizer,
-            sequence_classifier=sequence_classifier,
->>>>>>> ec02139a
             lang=config.language,
             default_threshold=config.default_threshold,
             labels_to_output=config.labels_to_output,
@@ -331,13 +275,8 @@
     def bootstrap(
         cls,
         lang: str,
-<<<<<<< HEAD
-        span_splitter: ModuleBase,
+        tokenizer: ModuleBase,
         classifier: ModuleBase,
-=======
-        tokenizer: ModuleBase,
-        sequence_classifier: SequenceClassification,
->>>>>>> ec02139a
         default_threshold: float,
         labels_to_output: List[str] = None,
     ) -> "FilteredSpanClassification":
@@ -346,18 +285,14 @@
         Args:
             lang: str
                 2 letter language code
-<<<<<<< HEAD
-            span_splitter: ModuleBase
-                Span splitter that returns TokenizationResult
+            tokenizer: ModuleBase
+                Tokenizer that returns TokenizationResult
             classifier: ModuleBase
                 Classification model instance returning Classification or
                 TokenClassification output on .run
-=======
-            tokenizer: ModuleBase
-                Span splitter that returns TokenizationResult
+
             sequence_classifier: SequenceClassification
                 Sequence classification model
->>>>>>> ec02139a
             default_threshold: float
                 Default threshold for scores
             labels_to_output: List[str]
@@ -366,13 +301,8 @@
         # Basically just wrap the constructor currently
         return cls(
             lang=lang,
-<<<<<<< HEAD
-            span_splitter=span_splitter,
+            tokenizer=tokenizer,
             classifier=classifier,
-=======
-            tokenizer=tokenizer,
-            sequence_classifier=sequence_classifier,
->>>>>>> ec02139a
             default_threshold=default_threshold,
             labels_to_output=labels_to_output,
         )
