--- conflicted
+++ resolved
@@ -37,8 +37,7 @@
     assert isinstance(model.model, Trainer)
     # Ensure that we can get something out of it
     pred = model.run("@bar what a cute cat!")
-<<<<<<< HEAD
-    assert isinstance(pred, GeneratedResult)
+    assert isinstance(pred, GeneratedTextResult)
 
 
 ############################## Error Cases ################################
@@ -61,7 +60,4 @@
         "torch_dtype": torch.float32,
     }
     model = FineTuning.train(**train_kwargs)
-    assert isinstance(model.model, Trainer)
-=======
-    assert isinstance(pred, GeneratedTextResult)
->>>>>>> 2077f65b
+    assert isinstance(model.model, Trainer)